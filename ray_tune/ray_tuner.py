--- conflicted
+++ resolved
@@ -51,12 +51,8 @@
 from transformers import AutoModelForSequenceClassification, AutoTokenizer, AutoConfig, AutoModelForCausalLM
 from transformers import Trainer, TrainingArguments, get_linear_schedule_with_warmup, DataCollatorForLanguageModeling
 from utils.nlp_cls_utils import train_nlp_cls, eval_nlp_cls, load_cls_model
-<<<<<<< HEAD
 from utils.nlp_nwp_utils import train_nlp_nwp, eval_nlp_nwp, load_nwp_model, collate, tokenize_datset, load_nwp_tokenizer
-=======
-from utils.nlp_nwp_utils import train_nlp_nwp, eval_nlp_nwp, load_nwp_model, collate, tokenize_datset
 from vgg import VGG, make_layers, vgg_zoo
->>>>>>> 225fd412
 
 ray.tune.ray_trial_executor.DEFAULT_GET_TIMEOUT = 600
 os.environ['TUNE_PLACEMENT_GROUP_RECON_INTERVAL'] = '60'
@@ -243,18 +239,10 @@
                 test_dataset = pickle.load(f)
                 [max_len_train, max_len_test] = pickle.load(f)
 
-<<<<<<< HEAD
         tmp = [max_len_train, max_len_test]
         train_loader = torch.utils.data.DataLoader(train_dataset, batch_size=train_bz, shuffle=True, num_workers=4, pin_memory=True, collate_fn=DataCollatorForLanguageModeling(tokenizer=tokenizer, mlm=True, mlm_probability=0.15))
         test_loader = torch.utils.data.DataLoader(test_dataset, batch_size=test_bz, shuffle=True, num_workers=4, pin_memory=True, collate_fn=DataCollatorForLanguageModeling(tokenizer=tokenizer, mlm=True, mlm_probability=0.15))
     return train_loader, test_loader, tmp
-=======
-        train_loader = torch.utils.data.DataLoader(train_dataset, batch_size=train_bz, shuffle=True, num_workers=4, pin_memory=True, 
-                collate_fn=DataCollatorForLanguageModeling(tokenizer=tokenizer, mlm=True, mlm_probability=0.15))
-        test_loader = torch.utils.data.DataLoader(test_dataset, batch_size=test_bz, shuffle=True, num_workers=4, pin_memory=True, 
-                collate_fn=DataCollatorForLanguageModeling(tokenizer=tokenizer, mlm=True, mlm_probability=0.15))
-    return train_loader, test_loader, None
->>>>>>> 225fd412
 
 
 def polish_name(model_name):
@@ -471,14 +459,11 @@
         elif args.task == "nlp_cls":
             self.model, self.tokenizer = load_cls_model(temp_model_name)
         elif args.task == "nlp_nwp":
-<<<<<<< HEAD
             self.tokenizer = load_nwp_tokenizer(temp_model_name)
-=======
             self.model, self.tokenizer = load_nwp_model(temp_model_name)
         elif args.task == "ensemble":
             model_config = config['config']['setup']
             self.model = VGG(make_layers(model_config[0], batch_norm=True, k=model_config[1], num_of_class=num_classes))
->>>>>>> 225fd412
         else:
             assert("Have not implemented!")
 
